--- conflicted
+++ resolved
@@ -9,18 +9,14 @@
     - "5000:5000"
   collector:
     build: components/collector
-    env_file:
-    - docker-config/${ENV:-test}.env
+    environment:
+    - SERVER_URL=http://server:5001
     depends_on:
     - server
   server:
     build: components/server
     ports:
     - "5001:5001"
-<<<<<<< HEAD
-    env_file:
-    - docker-config/${ENV:-test}.env
-=======
     environment:
     - FRONTEND_URL=http://localhost:5000
     - SERVER_URL=http://localhost:5001
@@ -28,7 +24,6 @@
     - LDAP_URL=ldap://ldap:389
     - LDAP_LOOKUP_USER=admin
     - LDAP_LOOKUP_USER_PASSWORD=admin
->>>>>>> 849735b2
     depends_on:
     - database
     - ldap
@@ -39,8 +34,9 @@
   database:
     image: mongo
     restart: always
-    env_file:
-      - docker-config/${ENV:-test}.env
+    environment:
+    - MONGO_INITDB_ROOT_USERNAME=root
+    - MONGO_INITDB_ROOT_PASSWORD=root
     ports:
     - "27017:27017"
     volumes:
@@ -49,8 +45,10 @@
     image: mongo-express
     ports:
     - "8081:8081"
-    env_file:
-    - docker-config/${ENV:-test}.env
+    environment:
+    - ME_CONFIG_MONGODB_ADMINUSERNAME=root
+    - ME_CONFIG_MONGODB_ADMINPASSWORD=root
+    - ME_CONFIG_MONGODB_SERVER=database
     depends_on:
     - database
   ldap:
@@ -61,8 +59,9 @@
     - "636:636"
   phpldapadmin:
     image: osixia/phpldapadmin:latest
-    env_file:
-    - docker-config/${ENV:-test}.env
+    environment:
+    - PHPLDAPADMIN_LDAP_HOSTS=ldap
+    - PHPLDAPADMIN_HTTPS=false
     ports:
     - "3890:80"
     depends_on:
